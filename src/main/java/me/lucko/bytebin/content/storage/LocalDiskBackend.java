--- conflicted
+++ resolved
@@ -100,7 +100,6 @@
     }
 
     @Override
-<<<<<<< HEAD
     public JsonObject loadMetrics() throws Exception {
         Path path = this.metricsPath.resolve("usage.json");
         if (!Files.exists(path)) {
@@ -120,10 +119,11 @@
         writer.write(new Gson().toJson(json));
         writer.flush();
         writer.close();
-=======
+    }
+
+    @Override
     public Stream<String> listKeys() throws Exception {
         return Files.list(this.contentPath).map(path -> path.getFileName().toString());
->>>>>>> 4d77104b
     }
 
     @Override
